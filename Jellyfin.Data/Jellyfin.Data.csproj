--- conflicted
+++ resolved
@@ -19,14 +19,9 @@
   </ItemGroup>
 
   <ItemGroup>
-<<<<<<< HEAD
-    <PackageReference Include="Microsoft.EntityFrameworkCore.Relational" Version="3.1.4" />
-    <PackageReference Include="Microsoft.EntityFrameworkCore.Sqlite" Version="3.1.4" />
-    <PackageReference Include="Microsoft.EntityFrameworkCore.Proxies" Version="3.1.4" />
-=======
     <PackageReference Include="Microsoft.EntityFrameworkCore.Relational" Version="3.1.5" />
     <PackageReference Include="Microsoft.EntityFrameworkCore.Sqlite" Version="3.1.5" />
->>>>>>> 403cd320
+    <PackageReference Include="Microsoft.EntityFrameworkCore.Proxies" Version="3.1.5" />
   </ItemGroup>
 
 </Project>