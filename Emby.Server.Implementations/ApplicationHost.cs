--- conflicted
+++ resolved
@@ -778,7 +778,6 @@
             {
                 foreach (var plugin in Plugins)
                 {
-<<<<<<< HEAD
                     if (_pluginsManifests != null && plugin is IPluginAssembly assemblyPlugin)
                     {
                         // Ensure the version number matches the Plugin Manifest information.
@@ -796,13 +795,7 @@
                         }
                     }
 
-                    pluginBuilder.Append(plugin.Name)
-                        .Append(' ')
-                        .Append(plugin.Version)
-                        .AppendLine();
-=======
                     Logger.LogInformation("Loaded plugin: {PluginName} {PluginVersion}", plugin.Name, plugin.Version);
->>>>>>> 9afd19b0
                 }
             }
 
