/* ***** BEGIN LICENSE BLOCK *****
 * Version: MPL 1.1/GPL 2.0/LGPL 2.1
 *
 * The contents of this file are subject to the Mozilla Public License Version
 * 1.1 (the "License"); you may not use this file except in compliance with
 * the License. You may obtain a copy of the License at
 * http://www.mozilla.org/MPL/
 *
 * Software distributed under the License is distributed on an "AS IS" basis,
 * WITHOUT WARRANTY OF ANY KIND, either express or implied. See the License
 * for the specific language governing rights and limitations under the
 * License.
 *
 * The Original Code is Mozilla Universal charset detector code.
 *
 * The Initial Developer of the Original Code is
 * Netscape Communications Corporation.
 * Portions created by the Initial Developer are Copyright (C) 2001
 * the Initial Developer. All Rights Reserved.
 *
 * Contributor(s):
 *          Shy Shalom <shooshX@gmail.com>
 *          Rudi Pettazzi <rudi.pettazzi@gmail.com> (C# port)
 *
 * Alternatively, the contents of this file may be used under the terms of
 * either the GNU General Public License Version 2 or later (the "GPL"), or
 * the GNU Lesser General Public License Version 2.1 or later (the "LGPL"),
 * in which case the provisions of the GPL or the LGPL are applicable instead
 * of those above. If you wish to allow use of your version of this file only
 * under the terms of either the GPL or the LGPL, and not to allow others to
 * use your version of this file under the terms of the MPL, indicate your
 * decision by deleting the provisions above and replace them with the notice
 * and other provisions required by the GPL or the LGPL. If you do not delete
 * the provisions above, a recipient may use your version of this file under
 * the terms of any one of the MPL, the GPL or the LGPL.
 *
 * ***** END LICENSE BLOCK ***** */

using System.IO;

namespace UniversalDetector
{
    /// <summary>
    /// Default implementation of charset detection interface.
    /// The detector can be fed by a System.IO.Stream:
    /// <example>
    /// <code>
    /// using (FileStream fs = File.OpenRead(filename)) {
    ///    CharsetDetector cdet = new CharsetDetector();
    ///    cdet.Feed(fs);
    ///    cdet.DataEnd();
    ///    Console.WriteLine("{0}, {1}", cdet.Charset, cdet.Confidence);
    /// </code>
    /// </example>
    ///
    ///  or by a byte a array:
    ///
    /// <example>
    /// <code>
    /// byte[] buff = new byte[1024];
    /// int read;
    /// while ((read = stream.Read(buff, 0, buff.Length)) > 0 && !done)
    ///     Feed(buff, 0, read);
    /// cdet.DataEnd();
    /// Console.WriteLine("{0}, {1}", cdet.Charset, cdet.Confidence);
    /// </code>
    /// </example>
    /// </summary>
    public class CharsetDetector : Core.UniversalDetector, ICharsetDetector
    {
        private string charset;

        private float confidence;

        //public event DetectorFinished Finished;

        public CharsetDetector() : base(FILTER_ALL)
        {

        }

        public void Feed(Stream stream)
        {
            byte[] buff = new byte[1024];
            int read;
            while ((read = stream.Read(buff, 0, buff.Length)) > 0 && !done)
            {
                Feed(buff, 0, read);
            }
        }

        public bool IsDone()
        {
            return done;
        }

        public override void Reset()
        {
            this.charset = null;
            this.confidence = 0.0f;
            base.Reset();
        }
<<<<<<< HEAD
        
        public string Charset => charset;

        public float Confidence => confidence;

=======

        public string Charset {
            get { return charset; }
        }

        public float Confidence {
            get { return confidence; }
        }

>>>>>>> e5c2dbdf
        protected override void Report(string charset, float confidence)
        {
            this.charset = charset;
            this.confidence = confidence;
//            if (Finished != null) {
//                Finished(charset, confidence);
//            }
        }
    }

    //public delegate void DetectorFinished(string charset, float confidence);

}
<|MERGE_RESOLUTION|>--- conflicted
+++ resolved
@@ -100,23 +100,11 @@
             this.confidence = 0.0f;
             base.Reset();
         }
-<<<<<<< HEAD
         
         public string Charset => charset;
 
         public float Confidence => confidence;
 
-=======
-
-        public string Charset {
-            get { return charset; }
-        }
-
-        public float Confidence {
-            get { return confidence; }
-        }
-
->>>>>>> e5c2dbdf
         protected override void Report(string charset, float confidence)
         {
             this.charset = charset;
