<?xml version="1.0" encoding="utf-8"?>
<RuleSet Name="Rules for Jellyfin.Server" Description="Code analysis rules for Jellyfin.Server.csproj" ToolsVersion="14.0">
  <Rules AnalyzerId="StyleCop.Analyzers" RuleNamespace="StyleCop.Analyzers">
    <!-- disable warning SA1202: 'public' members must come before 'private' members -->
    <Rule Id="SA1202" Action="Info" />
    <!-- disable warning SA1204: Static members must appear before non-static members -->
    <Rule Id="SA1204" Action="Info" />

    <!-- disable warning SA1009: Closing parenthesis should be followed by a space. -->
    <Rule Id="SA1009" Action="None" />
    <!-- disable warning SA1101: Prefix local calls with 'this.' -->
    <Rule Id="SA1101" Action="None" />
    <!-- disable warning SA1108: Block statements should not contain embedded comments -->
    <Rule Id="SA1108" Action="None" />
    <!-- disable warning SA1128:: Put constructor initializers on their own line -->
    <Rule Id="SA1128" Action="None" />
    <!-- disable warning SA1130: Use lambda syntax -->
    <Rule Id="SA1130" Action="None" />
    <!-- disable warning SA1200: 'using' directive must appear within a namespace declaration -->
    <Rule Id="SA1200" Action="None" />
    <!-- disable warning SA1309: Fields must not begin with an underscore -->
    <Rule Id="SA1309" Action="None" />
    <!-- disable warning SA1413: Use trailing comma in multi-line initializers -->
    <Rule Id="SA1413" Action="None" />
    <!-- disable warning SA1512: Single-line comments must not be followed by blank line -->
    <Rule Id="SA1512" Action="None" />
    <!-- disable warning SA1633: The file header is missing or not located at the top of the file -->
    <Rule Id="SA1633" Action="None" />
  </Rules>

  <Rules AnalyzerId="Microsoft.CodeAnalysis.FxCopAnalyzers" RuleNamespace="Microsoft.Design">
    <!-- disable warning CA1031: Do not catch general exception types -->
    <Rule Id="CA1031" Action="Info" />
<<<<<<< HEAD
    <!-- disable warning CA1056: URI properties should not be strings -->
    <Rule Id="CA1056" Action="Info" />
    <!-- disable warning CA1720: Identifiers should not contain type names -->
=======
    <!-- disable warning CA1032: Implement standard exception constructors -->
    <Rule Id="CA1032" Action="Info" />
    <!-- disable warning CA1062: Validate arguments of public methods -->
>>>>>>> 162c1ac7
    <Rule Id="CA1062" Action="Info" />
    <!-- disable warning CA1720: Identifiers should not contain type names -->
    <Rule Id="CA1720" Action="Info" />
    <!-- disable warning CA1812: internal class that is apparently never instantiated.
        If so, remove the code from the assembly.
        If this class is intended to contain only static members, make it static -->
    <Rule Id="CA1812" Action="Info" />
    <!-- disable warning CA1822: Member does not access instance data and can be marked as static -->
    <Rule Id="CA1822" Action="Info" />

    <!-- disable warning CA1054: Change the type of parameter url from string to System.Uri -->
    <Rule Id="CA1054" Action="None" />
    <!-- disable warning CA1303: Do not pass literals as localized parameters -->
    <Rule Id="CA1303" Action="None" />
    <!-- disable warning CA1308: Normalize strings to uppercase -->
    <Rule Id="CA1308" Action="None" />
    <!-- disable warning CA2000: Dispose objects before losing scope -->
    <Rule Id="CA2000" Action="None" />
  </Rules>
</RuleSet><|MERGE_RESOLUTION|>--- conflicted
+++ resolved
@@ -31,15 +31,11 @@
   <Rules AnalyzerId="Microsoft.CodeAnalysis.FxCopAnalyzers" RuleNamespace="Microsoft.Design">
     <!-- disable warning CA1031: Do not catch general exception types -->
     <Rule Id="CA1031" Action="Info" />
-<<<<<<< HEAD
+    <!-- disable warning CA1032: Implement standard exception constructors -->
+    <Rule Id="CA1032" Action="Info" />
     <!-- disable warning CA1056: URI properties should not be strings -->
     <Rule Id="CA1056" Action="Info" />
-    <!-- disable warning CA1720: Identifiers should not contain type names -->
-=======
-    <!-- disable warning CA1032: Implement standard exception constructors -->
-    <Rule Id="CA1032" Action="Info" />
     <!-- disable warning CA1062: Validate arguments of public methods -->
->>>>>>> 162c1ac7
     <Rule Id="CA1062" Action="Info" />
     <!-- disable warning CA1720: Identifiers should not contain type names -->
     <Rule Id="CA1720" Action="Info" />
