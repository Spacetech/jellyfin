﻿<?xml version="1.0" encoding="utf-8"?>
<package xmlns="http://schemas.microsoft.com/packaging/2011/08/nuspec.xsd">
    <metadata>
        <id>MediaBrowser.Common</id>
<<<<<<< HEAD
        <version>3.0.345</version>
=======
        <version>3.0.346</version>
>>>>>>> 5e5b1f18
        <title>MediaBrowser.Common</title>
        <authors>Media Browser Team</authors>
        <owners>ebr,Luke,scottisafool</owners>
        <projectUrl>https://github.com/MediaBrowser/MediaBrowser</projectUrl>
        <iconUrl>http://www.mb3admin.com/images/mb3icons1-1.png</iconUrl>
        <requireLicenseAcceptance>false</requireLicenseAcceptance>
        <description>Contains common model objects and interfaces used by all Media Browser solutions.</description>
        <copyright>Copyright © Media Browser 2013</copyright>
        <dependencies>
			<group targetFramework=".NETFramework4.5"/>
            <group targetFramework=".NETFramework3.5"/>
            <group targetFramework=".NETPortable0.0-net45+sl4+wp71+win8">
                <dependency id="Microsoft.Bcl.Async" version="1.0.16" />
            </group>
        </dependencies>
    </metadata>
    <files>
        <file src="dlls\net35\MediaBrowser.Model.dll" target="lib\net35\MediaBrowser.Model.dll" />
        <file src="dlls\MediaBrowser.Common.dll" target="lib\net45\MediaBrowser.Common.dll" />
        <file src="dlls\net45\MediaBrowser.Model.dll" target="lib\net45\MediaBrowser.Model.dll" />
        <file src="dlls\portable\MediaBrowser.Model.dll" target="lib\portable-net4+sl4+wp71+win8\MediaBrowser.Model.dll" />
    </files>
</package><|MERGE_RESOLUTION|>--- conflicted
+++ resolved
@@ -2,11 +2,7 @@
 <package xmlns="http://schemas.microsoft.com/packaging/2011/08/nuspec.xsd">
     <metadata>
         <id>MediaBrowser.Common</id>
-<<<<<<< HEAD
-        <version>3.0.345</version>
-=======
         <version>3.0.346</version>
->>>>>>> 5e5b1f18
         <title>MediaBrowser.Common</title>
         <authors>Media Browser Team</authors>
         <owners>ebr,Luke,scottisafool</owners>
