--- conflicted
+++ resolved
@@ -32,10 +32,7 @@
     </TranscodingProfile>
   </TranscodingProfiles>
   <ContainerProfiles />
-<<<<<<< HEAD
-=======
   <CodecProfiles />
->>>>>>> 5e5b1f18
   <MediaProfiles>
     <MediaProfile container="avi" type="Video" mimeType="video/x-msvideo">
       <Conditions />
